--- conflicted
+++ resolved
@@ -4,12 +4,8 @@
 
 import math
 import numpy as np
-
-<<<<<<< HEAD
-from configurations import VectorConfiguration
-=======
-import utils.models as um
->>>>>>> 61af6be8
+from docutils.transforms import components
+
 from .dominance import Dominance
 import utils.models as um
 
@@ -42,14 +38,9 @@
         Vector's init
         :param components: a numpy array, list or tuple of dtype items
         """
-<<<<<<< HEAD
-
-        #assert isinstance(components, (np.ndarray, list, tuple))
-
-        self.components = np.array(components) #.astype(dtype)
-=======
+
         self.components = np.array(components)
->>>>>>> 61af6be8
+
 
     def __getitem__(self, index):
         """

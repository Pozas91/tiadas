--- conflicted
+++ resolved
@@ -27,7 +27,6 @@
      3       6
 
 
-<<<<<<< HEAD
 REWARDS:
 -------
 Left ring: (3,-1) moving counter-clockwise, (-1,0) otherwise.
@@ -42,10 +41,6 @@
 Peter Vamplew, Rustam Issabekov, Richard Dazeley, Cameron Foale, Adam Berry, 
 Tim Moore, Douglas Creighton
 Neurocomputing 263 (2017) 26-38.
-=======
-REF: Steering approaches to Pareto-optimal multi-objective reinforcement learning. (Peter Vamplew, Rustam Issabekov,
-Richard Dazeley, Cameron Foale, Adam Berry, Tim Moore, Douglas Creighton) 2017.
->>>>>>> a352e6ab
 """
 import gym
 
@@ -181,11 +176,8 @@
         state = self.current_state if state is None else state
 
         # Do movement
-<<<<<<< HEAD
+
         new_state = self.possible_transitions.get(self.current_state).get(action)
-=======
-        new_state = self.possible_transactions.get(state).get(action)
->>>>>>> a352e6ab
 
         if not self.observation_space.contains(new_state):
             # New state is invalid, and roll back with previous.

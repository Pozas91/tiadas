--- conflicted
+++ resolved
@@ -526,14 +526,9 @@
     # Default parameters
 
     alpha = 0.1
-<<<<<<< HEAD
     number_of_agents = 1
     episodes = 100
 
-=======
-    number_of_agents = 10
-    episodes = 10000
->>>>>>> 2cd03fd9
     gamma = 1.
     max_steps = 250
     initial_state = (0, 0)
@@ -546,8 +541,6 @@
     # variable = 'evaluation_mechanism'
 
     agents_configuration = {
-<<<<<<< HEAD
-
         # AgentType.A1: {
         #     EvaluationMechanism.HV: 'yellow',
         #     EvaluationMechanism.C:  'orange',
@@ -563,19 +556,6 @@
             EvaluationMechanism.HV: 'pink',
             EvaluationMechanism.C:  'red',
             EvaluationMechanism.PO: 'green'
-=======
-        AgentType.A1: {
-            # EvaluationMechanism.HV: 'yellow',
-            # EvaluationMechanism.C:  'orange',
-            # EvaluationMechanism.PO: 'blue',
-            0.01: 'blue',
-            0.03: 'cyan',
-            0.1: 'black',
-            0.3: 'gold',
-            0.6: 'orange',
-            0.8: 'fuchsia',
-            # 1.0: 'cyan'
->>>>>>> 2cd03fd9
         },
         # AgentType.SCALARIZED: {
         # EvaluationMechanism.SCALARIZED: 'cyan'
@@ -588,8 +568,6 @@
                 'y': [0, 2000]
             }
         },
-<<<<<<< HEAD
-
         # GraphType.MEMORY:           {
         #     'limits': {
         #         'y': [0, 700]
@@ -605,20 +583,6 @@
            }
         },
 
-=======
-        GraphType.MEMORY:           {
-            'limits': {
-                'y': [0, 700]
-            }
-        },
-        # GraphType.VECTORS_PER_CELL: {
-        # }
-        # GraphType.TIME: {
-        #     'limits': {
-        #         'y': [0, 2000]
-        #     }
-        # },
->>>>>>> 2cd03fd9
         # GraphType.EPISODES: {
         # }
     }

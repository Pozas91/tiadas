--- conflicted
+++ resolved
@@ -524,15 +524,11 @@
 
 def main():
     # Default parameters
-<<<<<<< HEAD
-    alpha = 0.8
-    number_of_agents = 2
-    epochs = 10
-=======
+
     alpha = 0.1
     number_of_agents = 1
     episodes = 10
->>>>>>> 61af6be8
+
     gamma = 1.
     max_steps = 250
     initial_state = (0, 0)
@@ -545,15 +541,7 @@
     variable = 'evaluation_mechanism'
 
     agents_configuration = {
-<<<<<<< HEAD
-        # AgentType.A1: {
-            # EvaluationMechanism.HV: 'yellow',
-            # EvaluationMechanism.C:  'orange',
-            # EvaluationMechanism.PO: 'blue'
-            # 0.01: 'blue',
-            # 0.1:  'beige',
-            # 0.3:  'gold',
-=======
+
         AgentType.A1: {
             EvaluationMechanism.HV: 'yellow',
             EvaluationMechanism.C:  'orange',
@@ -562,7 +550,6 @@
             # 0.1: 'beige',
             # 0.3: 'gold',
             # 0.6: 'orange',
->>>>>>> 61af6be8
             # 0.8: 'fuchsia',
             # 1.0: 'cyan'
         # },
@@ -589,10 +576,7 @@
         # },
         # GraphType.VECTORS_PER_CELL: {
         # }
-<<<<<<< HEAD
-        # GraphType.TIME,
-        # GraphType.EPOCHS
-=======
+
         GraphType.TIME: {
             'limits': {
                 'y': [0, 2000]
@@ -600,7 +584,6 @@
         },
         # GraphType.EPISODES: {
         # }
->>>>>>> 61af6be8
     }
 
     Vector.decimals_allowed = decimals_allowed
@@ -614,29 +597,11 @@
                     agents_configuration=agents_configuration, gamma=gamma, max_steps=max_steps,
                     evaluation_mechanism=evaluation_mechanism, variable=variable)
 
-<<<<<<< HEAD
-    test_agents(environment=DeepSeaTreasureRightDown(initial_state=initial_state,
-                                                     columns=columns),
-                hv_reference=Vector([-25, 0]),
-                epsilon=0.7,
-                alpha=alpha,
-                states_to_observe=[initial_state],
-                epochs=epochs,
-                integer_mode=True,
-                graph_types=graph_types,
-                number_of_agents=number_of_agents,
-                agents_configuration=agents_configuration,
-                gamma=gamma,
-                max_steps=max_steps,
-                evaluation_mechanism=evaluation_mechanism,
-                variable=variable)
-=======
     # test_agents(environment=DeepSeaTreasureRightDown(initial_state=initial_state, columns=columns),
     #             hv_reference=Vector([-25, 0]), epsilon=0.7, alpha=alpha, states_to_observe=[initial_state],
     #             episodes=episodes, integer_mode=True, graph_types=graph_types, number_of_agents=number_of_agents,
     #             agents_configuration=agents_configuration, gamma=gamma, max_steps=max_steps,
     #             evaluation_mechanism=evaluation_mechanism, variable=variable)
->>>>>>> 61af6be8
 
     # test_agents(environment=MoPuddleWorldAcyclic(), hv_reference=Vector([-50, -150]), epsilon=0.3, alpha=alpha,
     #             states_to_observe=[(2, 8)], episodes=episodes, integer_mode=True, graph_types=graph_types,
